--- conflicted
+++ resolved
@@ -35,6 +35,7 @@
 	"github.com/ava-labs/subnet-evm/core/types"
 	"github.com/ava-labs/subnet-evm/core/vm"
 	"github.com/ava-labs/subnet-evm/params"
+	"github.com/ava-labs/subnet-evm/precompile"
 	"github.com/ethereum/go-ethereum/common"
 	"github.com/ethereum/go-ethereum/crypto"
 )
@@ -80,17 +81,14 @@
 	// Configure any stateful precompiles that should go into effect during this block.
 	p.config.CheckConfigurePrecompiles(new(big.Int).SetUint64(parent.Time), timestamp, statedb)
 
-<<<<<<< HEAD
-	// TODO GATTACA Run statefulPrecompile to write price data
-=======
 	// GATTACA MOD - write prices from block header to stateDB
 	prices := block.GetPrices()
 	for _, price := range prices {
 
 		//TODO
 		fmt.Printf("Write this price to the state db: %s", price.Symbol)
+		precompile.WritePriceToState(statedb, price)
 	}
->>>>>>> 0cfbe8d9
 
 	blockContext := NewEVMBlockContext(header, p.bc, nil)
 	vmenv := vm.NewEVM(blockContext, vm.TxContext{}, statedb, p.config, cfg)
